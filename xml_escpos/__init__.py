--- conflicted
+++ resolved
@@ -293,13 +293,7 @@
         if 'width' in elem.attrib:
             kwargs['width'] = int(elem.attrib['width'])
         if 'pos' in elem.attrib:
-<<<<<<< HEAD
             kwargs['pos'] = elem.attrib['pos']        
-
-=======
-            kwargs['pos'] = elem.attrib['pos']
-        print printer.barcode
->>>>>>> d9ed0168
         printer.barcode(strclean(elem.text), elem.attrib['encoding'], **kwargs)
         serializer.end_entity()
 
